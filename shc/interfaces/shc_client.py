--- conflicted
+++ resolved
@@ -57,27 +57,6 @@
         self._ws: Optional[aiohttp.ClientWebSocketResponse] = None
         self._waiting_futures: weakref.WeakValueDictionary[int, asyncio.Future] = weakref.WeakValueDictionary()
 
-<<<<<<< HEAD
-=======
-    async def start(self):
-        logger.info("Connecting SHC web client interface to %s ...", self.server)
-        self._session = aiohttp.ClientSession()
-        try:
-            self._ws = await self._session.ws_connect(self.server + '/api/v1/ws')
-            try:
-                self._run_task = asyncio.create_task(self.run())
-                await asyncio.gather(*(self._subscribe_and_wait(name)
-                                       for name, obj in self._api_objects.items()
-                                       if obj._subscribers or obj._triggers))
-                # TODO gather results and give a better error description
-            except Exception:
-                await self._ws.close()
-                raise
-        except Exception:
-            await self._session.close()
-            raise
-
->>>>>>> 0629a98e
     async def _subscribe_and_wait(self, name: str) -> None:
         """
         Internal coroutine for subscribing for a specified API object on the remote SHC server.
@@ -109,7 +88,9 @@
         self._ws = await self._session.ws_connect(self.server + '/api/v1/ws')
 
     async def _subscribe(self) -> None:
-        await asyncio.gather(*(self._subscribe_and_wait(name) for name in self._api_objects))
+        await asyncio.gather(*(self._subscribe_and_wait(name)
+                               for name, obj in self._api_objects.items()
+                               if obj._subscribers or obj._triggers))
         # TODO gather results and give a better error description
 
     async def _disconnect(self) -> None:
